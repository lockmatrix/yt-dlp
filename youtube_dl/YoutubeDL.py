--- conflicted
+++ resolved
@@ -563,11 +563,7 @@
                                  if v is not None)
             template_dict = collections.defaultdict(lambda: 'NA', template_dict)
 
-<<<<<<< HEAD
-            outtmpl = self.params.get('outtmpl', DEFAULT_OUTTMPL)
-=======
             outtmpl = sanitize_path(self.params.get('outtmpl', DEFAULT_OUTTMPL))
->>>>>>> dd7831fe
             tmpl = compat_expanduser(outtmpl)
             filename = tmpl % template_dict
             # Temporary fix for #4787
