--- conflicted
+++ resolved
@@ -867,15 +867,11 @@
         '_warnings': warnings,
         '_deprecation_warnings': deprecation_warnings,
         'compat_opts': opts.compat_opts,
-<<<<<<< HEAD
-    })
-=======
 
         'selenium_browner_headless': opts.selenium_browner_headless,
         'selenium_browner_timeout': opts.selenium_browner_timeout,
         'yhdmp_webpage_retry_num': opts.yhdmp_webpage_retry_num,
-    }
->>>>>>> e2448b92
+    })
 
 
 def _real_main(argv=None):
