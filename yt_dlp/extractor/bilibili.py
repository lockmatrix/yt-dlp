--- conflicted
+++ resolved
@@ -444,17 +444,16 @@
         webpage = self._download_webpage(url, video_id)
         initial_state = self._search_json(r'window\.__INITIAL_STATE__\s*=', webpage, 'initial state', video_id)
 
-        is_festival = 'videoData' not in initial_state
-        if is_festival:
+        html_has_video_info = 'videoData' in initial_state
+        if html_has_video_info:
+            video_data = initial_state['videoData']
+        else:
             video_data = initial_state['videoInfo']
-        else:
-            play_info = self._search_json(r'window\.__playinfo__\s*=', webpage, 'play info', video_id)['data']
-            video_data = initial_state['videoData']
 
         video_id, title = video_data['bvid'], video_data.get('title')
 
         # Bilibili anthologies are similar to playlists but all videos share the same video ID as the anthology itself.
-        page_list_json = not is_festival and traverse_obj(
+        page_list_json = html_has_video_info and traverse_obj(
             self._download_json(
                 'https://api.bilibili.com/x/player/pagelist', video_id,
                 fatal=False, query={'bvid': video_id, 'jsonp': 'jsonp'},
@@ -478,36 +477,34 @@
         cid = traverse_obj(video_data, ('pages', part_id - 1, 'cid')) if part_id else video_data.get('cid')
         id_str = f'{video_id}{format_field(part_id, None, template=f"_p%02d")}'
 
-        if 'dash' in play_info:
-            info = {'formats': self.extract_formats(play_info)}
-            if not info['formats']:
-                raise ExtractorError('Unknown webpage schema')
+        if html_has_video_info:
+            play_info = self._search_json(r'window\.__playinfo__\s*=', webpage, 'play info', video_id)['data']
+            if 'dash' in play_info:
+                info = {'formats': self.extract_formats(play_info)}
+                if not info['formats']:
+                    raise ExtractorError('Unknown webpage schema')
+            else:
+                # old video
+                self.to_screen('No dash info in play_info, most likely is old video, try method 2')
+                info = self.parse_old_flv_formats(video_id, video_id, cid,
+                                                  play_info['support_formats'] or [], id_str,
+                                                  title, http_headers={'Referer': url})
         else:
-            # old video
-            self.to_screen('No dash info in play_info, most likely is old video, try method 2')
-            info = self.parse_old_flv_formats(video_id, video_id, cid,
-                                              play_info['support_formats'] or [], id_str,
-                                              title, http_headers={'Referer': url})
-
-        festival_info = {}
-        if is_festival:
             play_info = self._download_json(
                 'https://api.bilibili.com/x/player/playurl', video_id,
                 query={'bvid': video_id, 'cid': cid, 'fnval': 4048},
                 note='Extracting festival video formats')['data']
 
-            festival_info = traverse_obj(initial_state, {
+            info = traverse_obj(initial_state, {
                 'uploader': ('videoInfo', 'upName'),
                 'uploader_id': ('videoInfo', 'upMid', {str_or_none}),
                 'like_count': ('videoStatus', 'like', {int_or_none}),
                 'thumbnail': ('sectionEpisodes', lambda _, v: v['bvid'] == video_id, 'cover'),
             }, get_all=False)
 
+            info['formats'] = self.extract_formats(play_info)
+
         return {
-<<<<<<< HEAD
-            **info,
-            'id': id_str,
-=======
             **traverse_obj(initial_state, {
                 'uploader': ('upData', 'name'),
                 'uploader_id': ('upData', 'mid', {str_or_none}),
@@ -515,16 +512,14 @@
                 'tags': ('tags', ..., 'tag_name'),
                 'thumbnail': ('videoData', 'pic', {url_or_none}),
             }),
-            **festival_info,
+            **info,
             **traverse_obj(video_data, {
                 'description': 'desc',
                 'timestamp': ('pubdate', {int_or_none}),
                 'view_count': (('viewCount', ('stat', 'view')), {int_or_none}),
                 'comment_count': ('stat', 'reply', {int_or_none}),
             }, get_all=False),
-            'id': f'{video_id}{format_field(part_id, None, "_p%d")}',
-            'formats': self.extract_formats(play_info),
->>>>>>> ab29e470
+            'id': id_str,
             '_old_archive_ids': [make_archive_id(self, old_video_id)] if old_video_id else None,
             'title': title,
             'duration': float_or_none(play_info.get('timelength'), scale=1000),
